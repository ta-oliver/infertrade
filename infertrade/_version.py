"""
File for storing current version of package

Copyright 2021 InferStat Ltd

Licensed under the Apache License, Version 2.0 (the "License");
you may not use this file except in compliance with the License.
You may obtain a copy of the License at

    http://www.apache.org/licenses/LICENSE-2.0

Unless required by applicable law or agreed to in writing, software
distributed under the License is distributed on an "AS IS" BASIS,
WITHOUT WARRANTIES OR CONDITIONS OF ANY KIND, either express or implied.
See the License for the specific language governing permissions and
limitations under the License.

Created by: InferStat Ltd
Created date: 12th March 2021
"""

<<<<<<< HEAD
__version__ = "0.0.23"
=======
__version__ = "0.0.24"
>>>>>>> 67f88e36
<|MERGE_RESOLUTION|>--- conflicted
+++ resolved
@@ -19,8 +19,4 @@
 Created date: 12th March 2021
 """
 
-<<<<<<< HEAD
-__version__ = "0.0.23"
-=======
-__version__ = "0.0.24"
->>>>>>> 67f88e36
+__version__ = "0.0.24"