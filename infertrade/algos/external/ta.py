--- conflicted
+++ resolved
@@ -225,14 +225,9 @@
         "parameters": {"window": 25},
         "series": ["close"],
     },
-<<<<<<< HEAD
-    "awesome_oscillator": {
-        "class": AwesomeOscillatorIndicator,
-=======
     "CCIIndicator": {
         "class": CCIIndicator,
         "module": "ta.trend",
->>>>>>> c2d420db
         "function_names": [],
         "parameters": {"window": 20, "constant": 0.015},
         "series": ["high", "low", "close"],
