--- conflicted
+++ resolved
@@ -86,11 +86,7 @@
         "series": ["close"],
         "infertrade_permalink_url": "https://github.com/ta-oliver/infertrade/blob/d607a3a0c41465e87dd3926263fa5904ce9538d2/infertrade/algos/external/ta.py#L80",
         "original_code_url": "https://github.com/bukosabino/ta/blob/84ced26e07cb676d1033703dfd81e1ee81285b07/ta/momentum.py#L282",
-<<<<<<< HEAD
-        "original_documentation": "https://technical-analysis-library-in-python.readthedocs.io/en/latest/ta.html#ta.momentum.KAMAIndicator"
-=======
         "original_documentation": "https://technical-analysis-library-in-python.readthedocs.io/en/latest/ta.html#ta.momentum.KAMAIndicator",
->>>>>>> 6afd3b5a
     },
     "ppo": {
         "class": PercentagePriceOscillator,
