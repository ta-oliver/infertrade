"""
Prototype functions to facilitate usage of ta-lib functionality with infertrade interface.

Copyright 2021 InferStat Ltd

Licensed under the Apache License, Version 2.0 (the "License");
you may not use this file except in compliance with the License.
You may obtain a copy of the License at

    http://www.apache.org/licenses/LICENSE-2.0

Unless required by applicable law or agreed to in writing, software
distributed under the License is distributed on an "AS IS" BASIS,
WITHOUT WARRANTIES OR CONDITIONS OF ANY KIND, either express or implied.
See the License for the specific language governing permissions and
limitations under the License.

Created by: Dmytro Asieiev
Created date: 16/03/2021
"""
<<<<<<< HEAD
=======

import pandas as pd
from talib.abstract import Function
from typing_extensions import Type
>>>>>>> 851e31b7

from talib.abstract import Function

def talib_adapter(function_mixin: str, function_name: str, **kwargs):
    output_strings = Function(function_mixin).output_names
    column_strings = Function(function_mixin).input_names
    column_strings = list(column_strings.items())[0][1] #Gettng requiered columns from OrderedDict

<<<<<<< HEAD
    def func(df):
        column_inputs = {column_name: df[column_name] for column_name in column_strings}
        indicator = function_mixin(**column_inputs, **kwargs)
        df["signal"] = indicator
=======
    def func(df: pd.DataFrame) -> pd.DataFrame:
        try:
            output_index = output_strings.index(function_name)
        except ValueError:
            raise ValueError("Not existing function_name was supplied")

        input_arrays = {column_name: df[column_name] for column_name in column_strings}
        indicator = Function(function_mixin)
        result = indicator(input_arrays, **kwargs)
        df["signal"] = result[output_index]
>>>>>>> 851e31b7
        return df

    return func<|MERGE_RESOLUTION|>--- conflicted
+++ resolved
@@ -18,14 +18,10 @@
 Created by: Dmytro Asieiev
 Created date: 16/03/2021
 """
-<<<<<<< HEAD
-=======
 
 import pandas as pd
 from talib.abstract import Function
 from typing_extensions import Type
->>>>>>> 851e31b7
-
 from talib.abstract import Function
 
 def talib_adapter(function_mixin: str, function_name: str, **kwargs):
@@ -33,12 +29,6 @@
     column_strings = Function(function_mixin).input_names
     column_strings = list(column_strings.items())[0][1] #Gettng requiered columns from OrderedDict
 
-<<<<<<< HEAD
-    def func(df):
-        column_inputs = {column_name: df[column_name] for column_name in column_strings}
-        indicator = function_mixin(**column_inputs, **kwargs)
-        df["signal"] = indicator
-=======
     def func(df: pd.DataFrame) -> pd.DataFrame:
         try:
             output_index = output_strings.index(function_name)
@@ -49,7 +39,6 @@
         indicator = Function(function_mixin)
         result = indicator(input_arrays, **kwargs)
         df["signal"] = result[output_index]
->>>>>>> 851e31b7
         return df
 
     return func